^^^^^^^^^^^^^^^^^^^^^^^^^^^^^
Changelog for package ros2bag
^^^^^^^^^^^^^^^^^^^^^^^^^^^^^

<<<<<<< HEAD
0.3.5 (2020-08-31)
------------------
* Add pytest.ini so local tests don't display warning. (`#446 <https://github.com/ros2/rosbag2/issues/446>`_) (`#514 <https://github.com/ros2/rosbag2/issues/514>`_)
* Contributors: Emerson Knapp

0.3.4 (2020-08-05)
------------------
* Validate QoS profile values are not negative. (`#483 <https://github.com/ros2/rosbag2/issues/483>`_) (`#490 <https://github.com/ros2/rosbag2/issues/490>`_)
  Co-authored-by: Jesse Ikawa <64169356+jikawa-az@users.noreply.github.com>
* Contributors: Devin Bonnie

0.3.3 (2020-06-23)
------------------
=======
0.6.0 (2021-02-01)
------------------
* Recorder --regex and --exclude options (`#604 <https://github.com/ros2/rosbag2/issues/604>`_)
* Fix the tests on cyclonedds by translating qos duration values (`#606 <https://github.com/ros2/rosbag2/issues/606>`_)
* SQLite storage optimized by default (`#568 <https://github.com/ros2/rosbag2/issues/568>`_)
* Fix a bug on parsing wrong description in plugin xml file (`#578 <https://github.com/ros2/rosbag2/issues/578>`_)
* Compress bag files in separate threads (`#506 <https://github.com/ros2/rosbag2/issues/506>`_)
* Contributors: Adam Dąbrowski, Barry Xu, Emerson Knapp, P. J. Reed

0.5.0 (2020-12-02)
------------------
* Sqlite storage double buffering (`#546 <https://github.com/ros2/rosbag2/issues/546>`_)
  * Double buffers
  * Circular queue and FLUSH option as define
  * Minor naming and lexical fixes.
  * Removed FLUSH_BUFFERS define check.
  * Sqlite3 storage logging fixes.
  * Sqlite3 storage circular buffer with pre allocated memory.
  * Sqlite3 storage buffers moved to shared_ptrs.
  * Uncrustify
  * Moved double buffers to writer
  * Buffer layer reset in seq compression writer in rosbag2 cpp
  * Buffer layer for rosbag2 writer refactor
  * Changed buffers in BufferLayer to std vectors.
  * BufferLayer uncrustify
  * Removed non-applicable test for writer cache.
  * BufferLayer review fixes
  * Rosbag metadata msgs count fixed for BufferLayer
  * Condition variable for buffer layer sync.
  * Fixed buffer locks
  * Buffers in BufferLayer refactored, moved into new class
  * Buffer layer split bags fixed.
  * Storage options include fix in buffer layer header.
  * Mutex around swapping buffers in buffer layer.
  * Fixed cache 0 bug in buffer layer.
  * Minor buffer layer refactor.
  * Counting messages in writer refactored.
  * Changed default cache size to 100Mb and updated parameter description
  * Applied review remarks:
  - significant refactoring: separation of cache classes
  - applied suggested improvements
  - some renaming
  - reduce code duplication that would otherwise increase with cache refactor, between compression and plain writers
  * Applied review comments
  - cache consumer now takes a callback and is independent of storage
  - namespace changes, renaming, cleaning
  - counting and logging messages by topic
  * linter
  * Changes after review: fixing flushing, topic counts, and more
  * Fix for splitting - flushing state now correctly turns off
  * cache classes documentation
  * simplified signature
  * a couple of tests for cache
  * address review: explicit constructor and doxygen styling
  * Windows warnings fix
  * fixed type mismatch warning on Windows
  * added minor comment
  Co-authored-by: Piotr Jaroszek <piotr.jaroszek@robotec.ai>
* Contributors: Adam Dąbrowski

0.4.0 (2020-11-19)
------------------
* read yaml config file (`#497 <https://github.com/ros2/rosbag2/issues/497>`_)
* List all storage plugins in plugin xml file (`#554 <https://github.com/ros2/rosbag2/issues/554>`_)
* add storage_config_uri (`#493 <https://github.com/ros2/rosbag2/issues/493>`_)
* Update deprecated qos policy value names (`#548 <https://github.com/ros2/rosbag2/issues/548>`_)
* Add record test for ros2bag (`#523 <https://github.com/ros2/rosbag2/issues/523>`_)
* Removed duplicated code in record (`#534 <https://github.com/ros2/rosbag2/issues/534>`_)
* Change default cache size for sequential_writer to a non zero value (`#533 <https://github.com/ros2/rosbag2/issues/533>`_)
* Update the package.xml files with the latest Open Robotics maintainers (`#535 <https://github.com/ros2/rosbag2/issues/535>`_)
* [ros2bag test_record] Gets rid of time.sleep and move to using command.wait_for_output (`#525 <https://github.com/ros2/rosbag2/issues/525>`_)
* Add pytest.ini back to ros2bag. (`#492 <https://github.com/ros2/rosbag2/issues/492>`_)
* performance testing packages (`#442 <https://github.com/ros2/rosbag2/issues/442>`_)
* Validate QoS profile values are not negative. (`#483 <https://github.com/ros2/rosbag2/issues/483>`_)
* catch parent exception (`#472 <https://github.com/ros2/rosbag2/issues/472>`_)
* add wait for closed file handles on Windows (`#470 <https://github.com/ros2/rosbag2/issues/470>`_)
* introduce ros2 bag list <plugins> (`#468 <https://github.com/ros2/rosbag2/issues/468>`_)
* move wait_for_shutdown() call out of the context manager (`#466 <https://github.com/ros2/rosbag2/issues/466>`_)
* Adding db directory creation to rosbag2_cpp (`#450 <https://github.com/ros2/rosbag2/issues/450>`_)
* use a single temp dir for the test class (`#462 <https://github.com/ros2/rosbag2/issues/462>`_)
* Add per-message ZSTD compression (`#418 <https://github.com/ros2/rosbag2/issues/418>`_)
* Add split by time to recording (`#409 <https://github.com/ros2/rosbag2/issues/409>`_)
* Add pytest.ini so local tests don't display warning (`#446 <https://github.com/ros2/rosbag2/issues/446>`_)
* Contributors: Adam Dąbrowski, Barry Xu, Chris Lalancette, Dirk Thomas, Ivan Santiago Paunovic, Jacob Perron, Jaison Titus, Jesse Ikawa, Karsten Knese, Marwan Taher, Michael Jeronimo, P. J. Reed, jhdcs
>>>>>>> b64cf741

0.3.2 (2020-06-03)
------------------
* Improve help message for CLI verbs (`#427 <https://github.com/ros2/rosbag2/issues/427>`_)
* Contributors: Jacob Perron

0.3.1 (2020-06-01)
------------------

0.3.0 (2020-05-26)
------------------
* Don't allow user to specify unimplemented compression mode 'message' (`#415 <https://github.com/ros2/rosbag2/issues/415>`_)
* Use consistent quotes in help messages (`#416 <https://github.com/ros2/rosbag2/issues/416>`_)
* Contributors: Dirk Thomas, Emerson Knapp

0.2.8 (2020-05-18)
------------------

0.2.7 (2020-05-12)
------------------

0.2.6 (2020-05-07)
------------------

0.2.5 (2020-04-30)
------------------
* add topic remapping option to rosbag2 play (`#388 <https://github.com/ros2/rosbag2/issues/388>`_)
* Add loop option to rosbag play (`#361 <https://github.com/ros2/rosbag2/issues/361>`_)
* Expose topic filter to command line (addresses `#342 <https://github.com/ros2/rosbag2/issues/342>`_) (`#363 <https://github.com/ros2/rosbag2/issues/363>`_)
* Override QoS Profiles in CLI - Playback (`#356 <https://github.com/ros2/rosbag2/issues/356>`_)
* Refactor utility functions in ros2bag (`#358 <https://github.com/ros2/rosbag2/issues/358>`_)
* Add QoS Profile override to CLI (`#347 <https://github.com/ros2/rosbag2/issues/347>`_)
* Transaction based sqlite3 inserts (`#225 <https://github.com/ros2/rosbag2/issues/225>`_)
* include hidden topics (`#332 <https://github.com/ros2/rosbag2/issues/332>`_)
* more verbose test_flake8 error messages (same as `ros2/launch_ros#135 <https://github.com/ros2/launch_ros/issues/135>`_)
* Add playback rate command line arg (`#304 <https://github.com/ros2/rosbag2/issues/304>`_)
* [compression] Enable compression through ros2bag cli (`#263 <https://github.com/ros2/rosbag2/issues/263>`_)
* switch to not deprecated API (`#261 <https://github.com/ros2/rosbag2/issues/261>`_)
* make ros tooling working group maintainer (`#211 <https://github.com/ros2/rosbag2/issues/211>`_)
* Contributors: Anas Abou Allaban, Dirk Thomas, Karsten Knese, Mabel Zhang, Sriram Raghunathan, Zachary Michaels, ketatam

0.2.4 (2019-11-18)
------------------

0.2.3 (2019-11-18)
------------------
* Add CLI option to expose option for bagfile splitting (`#203 <https://github.com/ros2/rosbag2/issues/203>`_)
* Contributors: Karsten Knese, Prajakta Gokhale

0.2.2 (2019-11-13)
------------------

0.2.1 (2019-10-23)
------------------
* Fix flake8 errors and add missing lint tests. (`#194 <https://github.com/ros2/rosbag2/issues/194>`_)
* Import rosbag2_transport Python module on demand. (`#190 <https://github.com/ros2/rosbag2/issues/190>`_)
* Contributors: Michel Hidalgo, Thomas Moulard

0.2.0 (2019-09-26)
------------------
* install resource marker file for package (`#167 <https://github.com/ros2/rosbag2/issues/167>`_)
* install package manifest (`#161 <https://github.com/ros2/rosbag2/issues/161>`_)
* Contributors: Dirk Thomas, Ruffin

0.1.2 (2019-05-20)
------------------
* remove disclaimer (`#122 <https://github.com/ros2/rosbag2/issues/122>`_)
  Signed-off-by: Karsten Knese <karsten@openrobotics.org>
* Contributors: Karsten Knese

0.1.1 (2019-05-09)
------------------

0.1.0 (2019-05-08)
------------------
* Fix issue with ros2bag record python frontend (`#100 <https://github.com/ros2/rosbag2/issues/100>`_)
* Consistent node naming across ros2cli tools (`#60 <https://github.com/ros2/rosbag2/issues/60>`_)
* Contributors: AAlon, Sagnik Basu

0.0.5 (2018-12-27)
------------------

0.0.4 (2018-12-19)
------------------
* 0.0.3
* Play old bagfiles (`#69 <https://github.com/bsinno/rosbag2/issues/69>`_)
* Release fixups (`#72 <https://github.com/bsinno/rosbag2/issues/72>`_)
* Contributors: Andreas Holzner, Karsten Knese, Martin Idel

0.0.2 (2018-12-12)
------------------
* update maintainer email
* Contributors: Karsten Knese

0.0.1 (2018-12-11)
------------------
* Auto discovery of new topics (`#63 <https://github.com/ros2/rosbag2/issues/63>`_)
* Use converters when recording a bag file (`#57 <https://github.com/ros2/rosbag2/issues/57>`_)
* Display bag summary using `ros2 bag info` (`#45 <https://github.com/ros2/rosbag2/issues/45>`_)
* Use directory as bagfile and add additonal record options (`#43 <https://github.com/ros2/rosbag2/issues/43>`_)
* Introduce rosbag2_transport layer and CLI (`#38 <https://github.com/ros2/rosbag2/issues/38>`_)
* initial command line interface (`#12 <https://github.com/ros2/rosbag2/issues/12>`_)
* (demo, sqlite3) First working rosbag2 implementation (`#6 <https://github.com/ros2/rosbag2/issues/6>`_)
* initial setup
* Contributors: Alessandro Bottero, Andreas Greimel, Karsten Knese, Martin Idel<|MERGE_RESOLUTION|>--- conflicted
+++ resolved
@@ -2,21 +2,6 @@
 Changelog for package ros2bag
 ^^^^^^^^^^^^^^^^^^^^^^^^^^^^^
 
-<<<<<<< HEAD
-0.3.5 (2020-08-31)
-------------------
-* Add pytest.ini so local tests don't display warning. (`#446 <https://github.com/ros2/rosbag2/issues/446>`_) (`#514 <https://github.com/ros2/rosbag2/issues/514>`_)
-* Contributors: Emerson Knapp
-
-0.3.4 (2020-08-05)
-------------------
-* Validate QoS profile values are not negative. (`#483 <https://github.com/ros2/rosbag2/issues/483>`_) (`#490 <https://github.com/ros2/rosbag2/issues/490>`_)
-  Co-authored-by: Jesse Ikawa <64169356+jikawa-az@users.noreply.github.com>
-* Contributors: Devin Bonnie
-
-0.3.3 (2020-06-23)
-------------------
-=======
 0.6.0 (2021-02-01)
 ------------------
 * Recorder --regex and --exclude options (`#604 <https://github.com/ros2/rosbag2/issues/604>`_)
@@ -101,7 +86,6 @@
 * Add split by time to recording (`#409 <https://github.com/ros2/rosbag2/issues/409>`_)
 * Add pytest.ini so local tests don't display warning (`#446 <https://github.com/ros2/rosbag2/issues/446>`_)
 * Contributors: Adam Dąbrowski, Barry Xu, Chris Lalancette, Dirk Thomas, Ivan Santiago Paunovic, Jacob Perron, Jaison Titus, Jesse Ikawa, Karsten Knese, Marwan Taher, Michael Jeronimo, P. J. Reed, jhdcs
->>>>>>> b64cf741
 
 0.3.2 (2020-06-03)
 ------------------
